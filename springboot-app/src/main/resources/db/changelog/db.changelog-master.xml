--- conflicted
+++ resolved
@@ -77,12 +77,13 @@
     <include file="db/changelog/changes/135-add-permission-system.xml"/>
     <include file="db/changelog/changes/136-seed-permission-system.xml"/>
     
-<<<<<<< HEAD
     <!-- Fix for permission system issues -->
     <include file="db/changelog/changes/137-seed-role-permissions.xml"/>
-    <!-- <include file="db/changelog/changes/138-seed-permission-constraints.xml"/> -->
-    <include file="db/changelog/changes/139-add-permission-role.xml"/>
-=======
+    <include file="db/changelog/changes/138-add-seed-permission-course-approve.xml"/>
+
+    <!-- Role Filter Rules System for Scope-Based Permission Filtering -->
+    <include file="db/changelog/changes/139-create-role-filter-rule-table.xml"/>
+    
     <!-- Comprehensive Role Filter Rules Seed Data -->
     <include file="db/changelog/changes/140-seed-role-filter-rules-core.xml"/>
     <include file="db/changelog/changes/141-seed-role-filter-rules-content.xml"/>
@@ -99,5 +100,6 @@
     <!-- <include file="db/changelog/changes/139-fix-role-permissions-id-length.xml"/>
     <include file="db/changelog/changes/138-clear-role-permissions.xml"/> -->
     <!-- <include file="db/changelog/changes/138-update-all-resources.xml"/> -->
->>>>>>> d43dc4a3
+    <!-- <include file="db/changelog/changes/138-seed-permission-constraints.xml"/> -->
+    <include file="db/changelog/changes/139-add-permission-role.xml"/>
 </databaseChangeLog>