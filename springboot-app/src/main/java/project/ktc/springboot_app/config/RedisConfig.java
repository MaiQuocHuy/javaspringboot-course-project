package project.ktc.springboot_app.config;

import com.fasterxml.jackson.annotation.JsonTypeInfo;
import com.fasterxml.jackson.databind.ObjectMapper;
import com.fasterxml.jackson.databind.SerializationFeature;
import com.fasterxml.jackson.datatype.jsr310.JavaTimeModule;
import com.fasterxml.jackson.datatype.jsr310.ser.LocalDateTimeSerializer;
import com.fasterxml.jackson.datatype.jsr310.ser.LocalDateSerializer;
import com.fasterxml.jackson.datatype.jsr310.ser.LocalTimeSerializer;
import java.time.LocalDate;
import java.time.LocalDateTime;
import java.time.LocalTime;
import java.time.format.DateTimeFormatter;
import java.util.TimeZone;
import lombok.extern.slf4j.Slf4j;

import org.springframework.beans.factory.annotation.Value;
import org.springframework.cache.CacheManager;
import org.springframework.cache.annotation.EnableCaching;
import org.springframework.context.annotation.Bean;
import org.springframework.context.annotation.Configuration;
import org.springframework.context.annotation.Primary;
import org.springframework.context.annotation.Profile;
import org.springframework.data.redis.cache.RedisCacheConfiguration;
import org.springframework.data.redis.cache.RedisCacheManager;
import org.springframework.data.redis.connection.RedisConnectionFactory;
import org.springframework.data.redis.connection.RedisStandaloneConfiguration;
import org.springframework.data.redis.connection.lettuce.LettuceClientConfiguration;
import org.springframework.data.redis.connection.lettuce.LettuceConnectionFactory;
import org.springframework.data.redis.connection.lettuce.LettucePoolingClientConfiguration;
import org.springframework.data.redis.connection.lettuce.LettucePoolingClientConfiguration.LettucePoolingClientConfigurationBuilder;
import org.springframework.data.redis.core.RedisTemplate;
import org.springframework.data.redis.serializer.GenericJackson2JsonRedisSerializer;
import org.springframework.data.redis.serializer.StringRedisSerializer;

import java.time.Duration;
import java.util.HashMap;
import java.util.Map;

/**
 * Redis Configuration for Spring Boot application with Lettuce client
 * 
 * This configuration provides:
 * - Redis connection factory with Lettuce client
 * - Custom RedisTemplate with JSON serialization
 * - Cache manager with different TTL for different cache names
 * - Connection pooling configuration
 * 
 * @author KTC Team
 */
@Slf4j
@Configuration
@EnableCaching
public class RedisConfig {

        @Value("${spring.data.redis.host}")
        private String redisHost;

        @Value("${spring.data.redis.port}")
        private int redisPort;

        @Value("${spring.data.redis.password}")
        private String redisPassword;

        @Value("${spring.data.redis.database:0}")
        private int database;

        @Value("${spring.data.redis.timeout:2000ms}")
        private Duration timeout;

        @Value("${spring.data.redis.lettuce.shutdown-timeout:100ms}")
        private Duration shutdownTimeout;

        @Value("${spring.cache.redis.time-to-live:600000}")
        private long defaultTtlMs;

        @Value("${spring.cache.redis.key-prefix:ktc-cache:}")
        private String keyPrefix;

        @Value("${spring.cache.redis.cache-null-values:false}")
        private boolean cacheNullValues;

        @Value("${spring.data.redis.ssl.enabled:false}")
        private boolean sslEnabled;

        /**
         * Local Redis Connection Factory for development profile
         * - Uses local Redis server without SSL
         * - Optimized for development with shorter timeouts
         */
        @Bean("redisConnectionFactory")
        @Profile("dev")
        public RedisConnectionFactory localRedisConnectionFactory() {
                log.info("Configuring LOCAL Redis connection to {}:{} with database {} (Profile: dev)",
                                redisHost, redisPort, database);
<<<<<<< HEAD

                // Redis standalone configuration for local
=======

                // Redis standalone configuration for local
                RedisStandaloneConfiguration redisConfig = new RedisStandaloneConfiguration();
                redisConfig.setHostName(redisHost);
                redisConfig.setPort(redisPort);

                // For local dev, password might be empty or simple
                if (redisPassword != null && !redisPassword.trim().isEmpty()) {
                        redisConfig.setPassword(redisPassword);
                }
                redisConfig.setDatabase(database);

                // Local development configuration - shorter timeouts for faster feedback
                LettucePoolingClientConfiguration poolConfig = LettucePoolingClientConfiguration.builder()
                                .commandTimeout(Duration.ofSeconds(1)) // Shorter timeout for local
                                .shutdownTimeout(Duration.ofMillis(100))
                                .build();

                LettuceConnectionFactory factory = new LettuceConnectionFactory(redisConfig, poolConfig);
                factory.setValidateConnection(true);

                log.info("Local Redis connection factory configured successfully");
                return factory;
        }

        /**
         * Remote Redis Connection Factory for production profile
         * - Uses remote Redis server with SSL support
         * - Optimized for production with longer timeouts and SSL
         */
        @Bean("redisConnectionFactory")
        @Profile("prod")
        public RedisConnectionFactory remoteRedisConnectionFactory() {
                log.info("Configuring REMOTE Redis connection to {}:{} with database {} (SSL: {}) (Profile: prod)",
                                redisHost, redisPort, database, sslEnabled);

                // Redis standalone configuration for remote
>>>>>>> 9041b6ef
                RedisStandaloneConfiguration redisConfig = new RedisStandaloneConfiguration();
                redisConfig.setHostName(redisHost);
                redisConfig.setPort(redisPort);

                // For local dev, password might be empty or simple
                if (redisPassword != null && !redisPassword.trim().isEmpty()) {
                        redisConfig.setPassword(redisPassword);
                }
                redisConfig.setDatabase(database);

<<<<<<< HEAD
                // Local development configuration - shorter timeouts for faster feedback
                LettucePoolingClientConfiguration poolConfig = LettucePoolingClientConfiguration.builder()
                                .commandTimeout(Duration.ofSeconds(1)) // Shorter timeout for local
                                .shutdownTimeout(Duration.ofMillis(100))
                                .build();

                LettuceConnectionFactory factory = new LettuceConnectionFactory(redisConfig,
                                poolConfig);
                factory.setValidateConnection(true);

                log.info("Local Redis connection factory configured successfully");
                return factory;
        }

        @Bean("redisConnectionFactory")
        @Profile("prod")
        public RedisConnectionFactory remoteRedisConnectionFactory() {
                log.info("Configuring LOCAL Redis connection to {}:{} with database {} (Profile: dev)",
                                redisHost, redisPort, database);

                // Redis standalone configuration for remote
                RedisStandaloneConfiguration redisConfig = new RedisStandaloneConfiguration();
                redisConfig.setHostName(redisHost);
                redisConfig.setPort(redisPort);

                // Set password if provided
                if (redisPassword != null && !redisPassword.trim().isEmpty()) {
                        redisConfig.setPassword(redisPassword);
                }
                redisConfig.setDatabase(database);

                // Client configuration builder
                LettuceClientConfiguration.LettuceClientConfigurationBuilder clientBuilder = LettuceClientConfiguration
                                .builder();

                // Configure SSL if enabled
                if (sslEnabled) {
                        log.info("SSL enabled for Redis connection");
                        clientBuilder.useSsl().disablePeerVerification(); // Important for DigitalOcean managed
                                                                          // databases
=======
                // Production configuration with SSL support
                LettucePoolingClientConfigurationBuilder poolConfigBuilder = LettucePoolingClientConfiguration.builder()
                                .commandTimeout(timeout) // Use configured timeout
                                .shutdownTimeout(shutdownTimeout);

                // Enable SSL for production
                if (sslEnabled) {
                        poolConfigBuilder.useSsl();
                        log.info("SSL enabled for remote Redis connection");
>>>>>>> 9041b6ef
                }

                // Configure timeouts - longer for remote connections
                clientBuilder.commandTimeout(Duration.ofSeconds(5))
                                .shutdownTimeout(Duration.ofMillis(200));

                // Note: Connection pooling is configured at LettuceConnectionFactory level
                // The pooling is handled by Lettuce's internal connection pooling

                LettuceConnectionFactory factory = new LettuceConnectionFactory(redisConfig, clientBuilder.build());
                factory.setValidateConnection(true);

<<<<<<< HEAD
                log.info("Redis connection factory configured successfully with SSL: {}", sslEnabled);
=======
                log.info("Remote Redis connection factory configured successfully");
>>>>>>> 9041b6ef
                return factory;
        }

        /**
         * Remote Redis Connection Factory for production profile
         * - Uses remote Redis server with SSL support
         * - Optimized for production with longer timeouts and SSL
         */
        // @Bean("redisConnectionFactory")
        // @Profile("prod")
        // public RedisConnectionFactory remoteRedisConnectionFactory() {
        // log.info("Configuring REMOTE Redis connection to {}:{} with database {} (SSL:
        // {}) (Profile: prod)",
        // redisHost, redisPort, database, sslEnabled);

        // // Redis standalone configuration for remote
        // RedisStandaloneConfiguration redisConfig = new
        // RedisStandaloneConfiguration();
        // redisConfig.setHostName(redisHost);
        // redisConfig.setPort(redisPort);
        // redisConfig.setPassword(redisPassword);
        // redisConfig.setDatabase(database);

        // // Production configuration with SSL support
        // LettucePoolingClientConfigurationBuilder poolConfigBuilder =
        // LettucePoolingClientConfiguration.builder()
        // .commandTimeout(timeout) // Use configured timeout
        // .shutdownTimeout(shutdownTimeout);

        // // Enable SSL for production
        // if (sslEnabled) {
        // poolConfigBuilder.useSsl();
        // log.info("SSL enabled for remote Redis connection");
        // }

        // LettucePoolingClientConfiguration poolConfig = poolConfigBuilder.build();

        // LettuceConnectionFactory factory = new LettuceConnectionFactory(redisConfig,
        // poolConfig);
        // factory.setValidateConnection(true);

        // log.info("Remote Redis connection factory configured successfully");
        // return factory;
        // }

        /**
         * Custom RedisTemplate with String keys and JSON value serialization
         */
        @Bean
        @Primary
        public RedisTemplate<String, Object> redisTemplate(RedisConnectionFactory connectionFactory) {
                log.info("Configuring RedisTemplate with JSON serialization");

                RedisTemplate<String, Object> template = new RedisTemplate<>();
                template.setConnectionFactory(connectionFactory);

                // Configure JSON serializer using the main ObjectMapper
                ObjectMapper objectMapper = createConfiguredObjectMapper();
                objectMapper.activateDefaultTyping(
                                objectMapper.getPolymorphicTypeValidator(),
                                ObjectMapper.DefaultTyping.NON_FINAL,
                                JsonTypeInfo.As.PROPERTY);

                GenericJackson2JsonRedisSerializer jsonSerializer = new GenericJackson2JsonRedisSerializer(
                                objectMapper);
                StringRedisSerializer stringSerializer = new StringRedisSerializer();

                // Set serializers
                template.setKeySerializer(stringSerializer);
                template.setValueSerializer(jsonSerializer);
                template.setHashKeySerializer(stringSerializer);
                template.setHashValueSerializer(jsonSerializer);

                template.setDefaultSerializer(jsonSerializer);
                template.afterPropertiesSet();

                return template;
        }

        /**
         * Cache Manager with different TTL configurations for different cache types
         */
        @Bean
        @Primary
        public CacheManager cacheManager(RedisConnectionFactory connectionFactory) {
                log.info("Configuring Redis Cache Manager with custom TTL settings");

                // Default cache configuration
                RedisCacheConfiguration defaultConfig = RedisCacheConfiguration.defaultCacheConfig()
                                .entryTtl(Duration.ofMillis(defaultTtlMs)) // Use configurable default TTL
                                .prefixCacheNameWith(keyPrefix)
                                .serializeKeysWith(
                                                org.springframework.data.redis.serializer.RedisSerializationContext.SerializationPair
                                                                .fromSerializer(new StringRedisSerializer()))
                                .serializeValuesWith(
                                                org.springframework.data.redis.serializer.RedisSerializationContext.SerializationPair
                                                                .fromSerializer(createJsonSerializer()));

                // Configure null value caching based on properties
                if (!cacheNullValues) {
                        defaultConfig = defaultConfig.disableCachingNullValues();
                }

                // Configure different TTL for different cache names
                Map<String, RedisCacheConfiguration> cacheConfigurations = new HashMap<>();

                // Public data - longer TTL (1 hour)
                cacheConfigurations.put("courses", defaultConfig.entryTtl(Duration.ofHours(1)));
                cacheConfigurations.put("categories", defaultConfig.entryTtl(Duration.ofHours(2)));
                cacheConfigurations.put("course-details", defaultConfig.entryTtl(Duration.ofMinutes(30)));

                // Semi-dynamic data - medium TTL (15 minutes)
                cacheConfigurations.put("instructor-stats", defaultConfig.entryTtl(Duration.ofMinutes(15)));
                cacheConfigurations.put("course-stats", defaultConfig.entryTtl(Duration.ofMinutes(15)));
                cacheConfigurations.put("enrollment-stats", defaultConfig.entryTtl(Duration.ofMinutes(10)));

                // Metadata - longer TTL (30 minutes)
                cacheConfigurations.put("permissions", defaultConfig.entryTtl(Duration.ofMinutes(30)));
                cacheConfigurations.put("roles", defaultConfig.entryTtl(Duration.ofMinutes(30)));
                cacheConfigurations.put("user-profiles", defaultConfig.entryTtl(Duration.ofMinutes(20)));

                // Reviews and ratings - medium TTL (20 minutes)
                cacheConfigurations.put("course-reviews", defaultConfig.entryTtl(Duration.ofMinutes(20)));
                cacheConfigurations.put("instructor-reviews", defaultConfig.entryTtl(Duration.ofMinutes(20)));

                // Search results - shorter TTL (5 minutes)
                cacheConfigurations.put("search-results", defaultConfig.entryTtl(Duration.ofMinutes(5)));

                // User-specific data - shorter TTL (5 minutes)
                cacheConfigurations.put("user-courses", defaultConfig.entryTtl(Duration.ofMinutes(5)));
                cacheConfigurations.put("user-progress", defaultConfig.entryTtl(Duration.ofMinutes(5)));

                return RedisCacheManager.builder(connectionFactory)
                                .cacheDefaults(defaultConfig)
                                .withInitialCacheConfigurations(cacheConfigurations)
                                .build();
        }

        /**
         * Create Jackson JSON serializer for Redis values
         */
        private GenericJackson2JsonRedisSerializer createJsonSerializer() {
                ObjectMapper objectMapper = createConfiguredObjectMapper();
                objectMapper.activateDefaultTyping(
                                objectMapper.getPolymorphicTypeValidator(),
                                ObjectMapper.DefaultTyping.NON_FINAL,
                                JsonTypeInfo.As.PROPERTY);
                return new GenericJackson2JsonRedisSerializer(objectMapper);
        }

        /**
         * Create ObjectMapper with consistent LocalDateTime configuration matching
         * JacksonConfig
         */
        private ObjectMapper createConfiguredObjectMapper() {
                ObjectMapper objectMapper = new ObjectMapper();

                // Configure JavaTimeModule with same custom serializers as JacksonConfig
                JavaTimeModule javaTimeModule = new JavaTimeModule();
                javaTimeModule.addSerializer(LocalDateTime.class,
                                new LocalDateTimeSerializer(DateTimeFormatter.ofPattern("yyyy-MM-dd'T'HH:mm:ss")));
                javaTimeModule.addSerializer(LocalDate.class,
                                new LocalDateSerializer(DateTimeFormatter.ofPattern("yyyy-MM-dd")));
                javaTimeModule.addSerializer(LocalTime.class,
                                new LocalTimeSerializer(DateTimeFormatter.ofPattern("HH:mm:ss")));

                objectMapper.registerModule(javaTimeModule);
                objectMapper.disable(SerializationFeature.WRITE_DATES_AS_TIMESTAMPS);
                objectMapper.setTimeZone(TimeZone.getTimeZone("Asia/Ho_Chi_Minh"));

                return objectMapper;
        }

}<|MERGE_RESOLUTION|>--- conflicted
+++ resolved
@@ -20,6 +20,7 @@
 import org.springframework.context.annotation.Bean;
 import org.springframework.context.annotation.Configuration;
 import org.springframework.context.annotation.Primary;
+import org.springframework.context.annotation.Profile;
 import org.springframework.context.annotation.Profile;
 import org.springframework.data.redis.cache.RedisCacheConfiguration;
 import org.springframework.data.redis.cache.RedisCacheManager;
@@ -93,10 +94,6 @@
         public RedisConnectionFactory localRedisConnectionFactory() {
                 log.info("Configuring LOCAL Redis connection to {}:{} with database {} (Profile: dev)",
                                 redisHost, redisPort, database);
-<<<<<<< HEAD
-
-                // Redis standalone configuration for local
-=======
 
                 // Redis standalone configuration for local
                 RedisStandaloneConfiguration redisConfig = new RedisStandaloneConfiguration();
@@ -115,43 +112,6 @@
                                 .shutdownTimeout(Duration.ofMillis(100))
                                 .build();
 
-                LettuceConnectionFactory factory = new LettuceConnectionFactory(redisConfig, poolConfig);
-                factory.setValidateConnection(true);
-
-                log.info("Local Redis connection factory configured successfully");
-                return factory;
-        }
-
-        /**
-         * Remote Redis Connection Factory for production profile
-         * - Uses remote Redis server with SSL support
-         * - Optimized for production with longer timeouts and SSL
-         */
-        @Bean("redisConnectionFactory")
-        @Profile("prod")
-        public RedisConnectionFactory remoteRedisConnectionFactory() {
-                log.info("Configuring REMOTE Redis connection to {}:{} with database {} (SSL: {}) (Profile: prod)",
-                                redisHost, redisPort, database, sslEnabled);
-
-                // Redis standalone configuration for remote
->>>>>>> 9041b6ef
-                RedisStandaloneConfiguration redisConfig = new RedisStandaloneConfiguration();
-                redisConfig.setHostName(redisHost);
-                redisConfig.setPort(redisPort);
-
-                // For local dev, password might be empty or simple
-                if (redisPassword != null && !redisPassword.trim().isEmpty()) {
-                        redisConfig.setPassword(redisPassword);
-                }
-                redisConfig.setDatabase(database);
-
-<<<<<<< HEAD
-                // Local development configuration - shorter timeouts for faster feedback
-                LettucePoolingClientConfiguration poolConfig = LettucePoolingClientConfiguration.builder()
-                                .commandTimeout(Duration.ofSeconds(1)) // Shorter timeout for local
-                                .shutdownTimeout(Duration.ofMillis(100))
-                                .build();
-
                 LettuceConnectionFactory factory = new LettuceConnectionFactory(redisConfig,
                                 poolConfig);
                 factory.setValidateConnection(true);
@@ -167,6 +127,7 @@
                                 redisHost, redisPort, database);
 
                 // Redis standalone configuration for remote
+                // Redis standalone configuration for remote
                 RedisStandaloneConfiguration redisConfig = new RedisStandaloneConfiguration();
                 redisConfig.setHostName(redisHost);
                 redisConfig.setPort(redisPort);
@@ -186,17 +147,6 @@
                         log.info("SSL enabled for Redis connection");
                         clientBuilder.useSsl().disablePeerVerification(); // Important for DigitalOcean managed
                                                                           // databases
-=======
-                // Production configuration with SSL support
-                LettucePoolingClientConfigurationBuilder poolConfigBuilder = LettucePoolingClientConfiguration.builder()
-                                .commandTimeout(timeout) // Use configured timeout
-                                .shutdownTimeout(shutdownTimeout);
-
-                // Enable SSL for production
-                if (sslEnabled) {
-                        poolConfigBuilder.useSsl();
-                        log.info("SSL enabled for remote Redis connection");
->>>>>>> 9041b6ef
                 }
 
                 // Configure timeouts - longer for remote connections
@@ -209,11 +159,7 @@
                 LettuceConnectionFactory factory = new LettuceConnectionFactory(redisConfig, clientBuilder.build());
                 factory.setValidateConnection(true);
 
-<<<<<<< HEAD
                 log.info("Redis connection factory configured successfully with SSL: {}", sslEnabled);
-=======
-                log.info("Remote Redis connection factory configured successfully");
->>>>>>> 9041b6ef
                 return factory;
         }
 
