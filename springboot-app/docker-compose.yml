<<<<<<< HEAD
404: Not Found
=======
# ================================
# Docker Compose for KTC Learning Platform
# ================================

services:
  # Spring Boot Application
  app:
    image: vitdien126748/ktc-learning-platform:latest
    container_name: ktc-learning-platform-app
    ports:
      - "8080:8080"
    environment:
      # Spring profiles - using default profile instead of docker
      # SPRING_PROFILES_ACTIVE: docker

      # Database connection
      DB_URL: jdbc:mysql://server.aptech.io:3307/sybau
      DB_USERNAME: sybau_user
      DB_PASSWORD: sybau_password
      DB_DRIVER: com.mysql.cj.jdbc.Driver
      # JVM settings
      JVM_OPTS: "-Xmx512m -Xms256m"
    depends_on:
      db:
        condition: service_healthy
    networks:
      - ktc-network
    restart: unless-stopped
    volumes:
      - app-uploads:/app/uploads
    healthcheck:
      test: ["CMD", "curl", "-f", "http://localhost:8080/actuator/health"]
      interval: 30s
      timeout: 10s
      retries: 3
      start_period: 60s

  # MySQL Database
  db:
    image: mysql:8.0
    container_name: ktc-learning-platform-db
    environment:
      MYSQL_DATABASE: sybau
      MYSQL_USER: sybau_user
      MYSQL_PASSWORD: sybau_password
      MYSQL_ROOT_PASSWORD: root_password
    ports:
      - "3307:3306"
    volumes:
      - db-data:/var/lib/mysql
      - ./db-init:/docker-entrypoint-initdb.d
    networks:
      - ktc-network
    restart: unless-stopped
    healthcheck:
      test: ["CMD", "mysqladmin", "ping", "-h", "localhost"]
      interval: 10s
      timeout: 5s
      retries: 5
      start_period: 30s

  # Adminer (Database Management Tool)
  adminer:
    image: adminer:latest
    container_name: ktc-learning-platform-adminer
    ports:
      - "8081:8080"
    depends_on:
      - db
    networks:
      - ktc-network
    restart: unless-stopped

  redis:
    image: redis:latest
    container_name: ktc-learning-platform-redis
    ports:
      - "6380:6379"
    command: redis-server --requirepass ${REDIS_PASSWORD:-myredispassword}
    environment:
      - REDIS_PASSWORD=${REDIS_PASSWORD:-myredispassword}
    networks:
      - ktc-network
    restart: unless-stopped
    healthcheck:
      test: ["CMD", "redis-cli", "-a", "${REDIS_PASSWORD:-myredispassword}", "ping"]
      interval: 30s
      timeout: 10s
      retries: 3
      start_period: 30s

# Networks
networks:
  ktc-network:
    driver: bridge
    name: ktc-learning-network

# Volumes
volumes:
  db-data:
    name: ktc-learning-db-data
  app-uploads:
    name: ktc-learning-app-uploads
>>>>>>> b0a85d60
<|MERGE_RESOLUTION|>--- conflicted
+++ resolved
@@ -1,6 +1,3 @@
-<<<<<<< HEAD
-404: Not Found
-=======
 # ================================
 # Docker Compose for KTC Learning Platform
 # ================================
@@ -103,5 +100,4 @@
   db-data:
     name: ktc-learning-db-data
   app-uploads:
-    name: ktc-learning-app-uploads
->>>>>>> b0a85d60
+    name: ktc-learning-app-uploads