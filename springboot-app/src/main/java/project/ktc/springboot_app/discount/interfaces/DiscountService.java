package project.ktc.springboot_app.discount.interfaces;

import org.springframework.data.domain.Pageable;
import org.springframework.http.ResponseEntity;
import project.ktc.springboot_app.common.dto.ApiResponse;
import project.ktc.springboot_app.common.dto.PaginatedResponse;
import project.ktc.springboot_app.discount.dto.CreateDiscountRequest;
import project.ktc.springboot_app.discount.dto.DiscountResponseDto;
import project.ktc.springboot_app.discount.entity.Discount;
import project.ktc.springboot_app.discount.enums.DiscountType;

import java.util.List;

/**
 * Service interface for discount operations
 */
public interface DiscountService {

        /**
         * Create a new discount
         * 
         * @param request The discount creation request
         * @return ResponseEntity with created discount information
         */
        ResponseEntity<ApiResponse<DiscountResponseDto>> createDiscount(CreateDiscountRequest request);

        /**
         * Create a user-specific induction discount (REFERRAL type)
         * Each user can only create one REFERRAL discount
         * 
         * @param userId The user ID to create induction discount for
         * @return ResponseEntity with created discount information
         */
        ResponseEntity<ApiResponse<DiscountResponseDto>> createUserInductionDiscount(String userId);

        /**
<<<<<<< HEAD
=======
         * Get user's induction discount (REFERRAL type)
         * Returns the user's personal REFERRAL discount if it exists
         * 
         * @param userId The user ID to get induction discount for
         * @return ResponseEntity with user's induction discount information
         */
        ResponseEntity<ApiResponse<DiscountResponseDto>> getUserInductionDiscount(String userId);

        /**
>>>>>>> f2f87fb6
         * Get all discounts with pagination
         */
        ResponseEntity<ApiResponse<PaginatedResponse<DiscountResponseDto>>> getAllDiscounts(Pageable pageable);

        /**
         * Get discounts by type
         */
        ResponseEntity<ApiResponse<PaginatedResponse<DiscountResponseDto>>> getDiscountsByType(DiscountType type,
                        Pageable pageable);

        /**
         * Get discount by ID
         */
        ResponseEntity<ApiResponse<DiscountResponseDto>> getDiscountById(String id);

        /**
         * Get discount by code
         */
        ResponseEntity<ApiResponse<DiscountResponseDto>> getDiscountByCode(String code);

        /**
         * Get discounts by owner user ID
         */
        ResponseEntity<ApiResponse<PaginatedResponse<DiscountResponseDto>>> getDiscountsByOwnerUserId(
                        String ownerUserId,
                        Pageable pageable);

        /**
         * Update discount status (activate/deactivate)
         */
        ResponseEntity<ApiResponse<DiscountResponseDto>> updateDiscountStatus(String id, boolean isActive);

        /**
         * Delete discount
         */
        ResponseEntity<ApiResponse<Void>> deleteDiscount(String id);

        /**
         * Check if discount is valid and available for use
         */
        boolean isDiscountValidForUse(String discountCode, String userId, String courseId);

        /**
         * Get currently valid discounts
         */
        List<Discount> getCurrentlyValidDiscounts();

        /**
         * Convert entity to DTO
         */
        DiscountResponseDto convertToDto(Discount discount);
<<<<<<< HEAD

        /**
         * Get discount entity by ID (for internal use)
         */
        Discount getDiscountEntityById(String id);
=======
>>>>>>> f2f87fb6
}<|MERGE_RESOLUTION|>--- conflicted
+++ resolved
@@ -34,8 +34,6 @@
         ResponseEntity<ApiResponse<DiscountResponseDto>> createUserInductionDiscount(String userId);
 
         /**
-<<<<<<< HEAD
-=======
          * Get user's induction discount (REFERRAL type)
          * Returns the user's personal REFERRAL discount if it exists
          * 
@@ -45,7 +43,6 @@
         ResponseEntity<ApiResponse<DiscountResponseDto>> getUserInductionDiscount(String userId);
 
         /**
->>>>>>> f2f87fb6
          * Get all discounts with pagination
          */
         ResponseEntity<ApiResponse<PaginatedResponse<DiscountResponseDto>>> getAllDiscounts(Pageable pageable);
@@ -93,16 +90,13 @@
          */
         List<Discount> getCurrentlyValidDiscounts();
 
-        /**
-         * Convert entity to DTO
-         */
-        DiscountResponseDto convertToDto(Discount discount);
-<<<<<<< HEAD
+            /**
+             * Convert entity to DTO
+             */
+            DiscountResponseDto convertToDto(Discount discount);
 
         /**
          * Get discount entity by ID (for internal use)
          */
         Discount getDiscountEntityById(String id);
-=======
->>>>>>> f2f87fb6
 }