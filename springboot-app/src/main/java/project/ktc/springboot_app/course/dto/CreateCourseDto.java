--- conflicted
+++ resolved
@@ -19,15 +19,9 @@
 	@Size(min = 5, max = 100, message = "Title must be between 5 and 100 characters")
 	private String title;
 
-<<<<<<< HEAD
-	@NotBlank(message = "Description is required")
-	@Size(min = 20, max = 255, message = "Description must be between 20 and 255 characters")
-	private String description;
-=======
     @NotBlank(message = "Description is required")
     @Size(min = 20, max = 255, message = "Description must be between 20 and 255 characters")
     private String description;
->>>>>>> 2a8df30d
 
 	@NotBlank(message = "Slug is required")
 	private String slug;
